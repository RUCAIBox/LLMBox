import importlib
<<<<<<< HEAD
import warnings
=======
from logging import getLogger

logger = getLogger(__name__)
>>>>>>> 2621c33d

OPENAI_MODELS = ['ada', 'babbage', 'curie', 'davinci', 'babbage-002', 'davinci-002', 'gpt-3.5-turbo']


def load_model(args, batch_size):
    r"""Load corresponding model class.

    Args:
        args (ModelArguments): The global configurations.
        batch_size (int): The batch size for model.

    Returns:
        Model: Our class for model.
    """
    if args.model_name_or_path.lower() in OPENAI_MODELS:
        logger.info(f"Loading OpenAI API model `{args.model_name_or_path.lower()}`.")
        from .openai import Openai
        if args.model_name_or_path.lower() == 'gpt-3.5-turbo' and batch_size > 1:
            args.batch_size = 1
            warnings.warn("gpt-3.5-turbo doesn't support batch_size > 1, automatically set batch_size=1.")
        model = Openai(args)
    else:
        logger.info(f"Loading HuggingFace pretrained model `{args.model_name_or_path}`.")
        model = importlib.import_module(f".{args.model_name_or_path}")
        model = getattr(model, args.model_name_or_path)(args)
    return model<|MERGE_RESOLUTION|>--- conflicted
+++ resolved
@@ -1,11 +1,8 @@
 import importlib
-<<<<<<< HEAD
 import warnings
-=======
 from logging import getLogger
 
 logger = getLogger(__name__)
->>>>>>> 2621c33d
 
 OPENAI_MODELS = ['ada', 'babbage', 'curie', 'davinci', 'babbage-002', 'davinci-002', 'gpt-3.5-turbo']
 
