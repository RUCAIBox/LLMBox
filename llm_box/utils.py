import os
import logging
from builtins import bool
from dataclasses import MISSING, dataclass
from logging import getLogger
from typing import Optional, Tuple, TypeVar, ClassVar, Set
import datetime
import warnings

import coloredlogs
from transformers.hf_argparser import HfArg, HfArgumentParser

__all__ = ['NotImplementedField', 'ModelArguments', 'DatasetArguments', 'EvaluationArguments', 'parse_argument']

T = TypeVar('T')

logger = getLogger(__name__)

log_levels = {
    "debug": logging.DEBUG,
    "info": logging.INFO,
    "warning": logging.WARNING,
    "error": logging.ERROR,
    "critical": logging.CRITICAL,
}

DEFAULT_LOG_FORMAT = '%(asctime)s %(hostname)s %(name)s[%(process)d] %(levelname)s %(message)s'

DEFAULT_DATETIME_FORMAT = '%Y_%m_%d-%H_%M_%S'  # Compatible with windows, which does not support ':' in filename


@property
def NotImplementedField(self):
    raise NotImplementedError(f"{self.__class__.__name__} has not implemented field.")


@dataclass
class ModelArguments:

    model_name_or_path: str = HfArg(
        default=MISSING, aliases=["--model", "-m"], help="The model name or path, e.g., cuire, llama"
    )
    openai_api_key: str = HfArg(
        default=None,
        help="The OpenAI API key",
    )
    load_in_half: bool = HfArg(
        default=True,
        help="Whether to load the model in half precision",
    )
    load_in_8bit: bool = HfArg(
        default=False,
        help="Whether to load the model in 8-bit precision",
    )
    device_map: str = HfArg(
        default="auto",
        help="The device map for model and data",
    )
    temperature: float = HfArg(
        default=0,
        help="The temperature for models",
    )
    max_new_tokens: Optional[int] = HfArg(
        default=None,
        aliases=["--max_tokens"],
        help="The maximum number of tokens for output generation",
    )
    max_sequence_length: Optional[int] = HfArg(
        default=None,
        help="The maximum number of tokens of model input sequence",
    )

    def __post_init__(self):
        if "OPENAI_API_KEY" in os.environ and self.openai_api_key is None:
            self.openai_api_key = os.environ["OPENAI_API_KEY"]
        if self.load_in_8bit:
            self.load_in_half = False


@dataclass
class DatasetArguments:

    dataset_name: str = HfArg(
        default=MISSING,
        aliases=["-d", "--dataset"],
        help=
        "The name of a dataset or the name of a subset in a dataset. Format: 'dataset' or 'dataset:subset'. E.g., copa, gsm, race, or race:high"
    )
    """The name of a dataset without subset name. Refer to `subset_names` for the subset name."""

    subset_names: ClassVar[Set[str]] = set()
    """The name of a subset in a dataset, derived from `dataset_name` argument on initalization"""

    dataset_path: Optional[str] = HfArg(
        default=None,
        help=
        "The path of dataset if loading from local. Supports repository cloned from huggingface or dataset saved by `save_to_disk`."
    )
    evaluation_set: Optional[str] = HfArg(
        default=None,
        help="The set name for evaluation, supporting slice, e.g., validation, test, validation[:10]",
    )
    example_set: Optional[str] = HfArg(
        default=None,
        help="The set name for demonstration, supporting slice, e.g., train, dev, train[:10]",
    )
    system_prompt: str = HfArg(
        aliases=["-sys"],
        default="",
        help="The system prompt of the model",
    )
    instance_format: str = HfArg(
        aliases=['-fmt'],
        default="{source}{target}",
        help="The format to format the `source` and `target` for each instance",
    )
    num_shots: int = HfArg(
        aliases=['-shots'],
        default=0,
        help="The few-shot number for demonstration",
    )
    max_example_tokens: int = HfArg(
        default=1024,
        help="The maximum token number of demonstration",
    )
    batch_size: int = HfArg(
        default=1,
        aliases=["-bsz"],
        help="The evaluation batch size",
    )
    trust_remote_code: bool = HfArg(
        default=False,
        help="Whether to trust the remote code",
    )
    sample_num: int = HfArg(
        default=1,
        help="The path number for sampling for self-consistency",
    )
<<<<<<< HEAD
    use_pal: bool = HfArg(
        default=False,
        help=
        "Whether to use PaL(Program-aided Language Models) to solve problems. Only available for some specific datasets.",
    )

=======
    evaluation_results_path: ClassVar[str] = "/dev/null"

    kate: bool = HfArg(default=False, aliases=["-kate"], help="Whether to use KATE")
    globale: bool = HfArg(default=False, aliases=["-globale"], help="Whether to use KATE")
    ape: bool = HfArg(default=False, aliases=["-ape"], help="Whether to use KATE")

    prompt_method: str = HfArg(
        default='baseline',
        help="The method to prompt, eg. 'baseline', 'least_to_most', 'pal'. Only available for some specific datasets.",
        metadata={"choices": ['baseline', 'least_to_most', 'pal']},
    )

>>>>>>> 376a6e97
    def __post_init__(self):
        if ":" in self.dataset_name:
            self.dataset_name, subset_names = self.dataset_name.split(":")
            self.subset_names = set(subset_names.split(","))
        assert self.prompt_method in [
            'baseline', 'least_to_most', 'pal'
        ], f"Unsupported prompt method: {self.prompt_method}"


@dataclass
class EvaluationArguments:

    seed: int = HfArg(
        default=2023,
        help="The random seed",
    )
    logging_dir: str = HfArg(
        default="logs",
        help="The logging directory",
    )
    log_level: str = HfArg(
        default="warning",
        help=
        "Logger level to use on the main node. Possible choices are the log levels as strings: 'debug', 'info', 'warning', 'error' and 'critical'",
        metadata={"choices": log_levels.keys()},
    )
    evaluation_results_dir: str = HfArg(
        default="evaluation_results",
        help="The directory to save evaluation results, which includes source"
        " and target texts, generated texts, and the references.",
    )

    def __post_init__(self):
        if not os.path.exists(self.logging_dir):
            os.makedirs(self.logging_dir)
        if not os.path.exists(self.evaluation_results_dir):
            os.makedirs(self.evaluation_results_dir)


def set_logging(
    model_args: ModelArguments,
    dataset_args: DatasetArguments,
    evaluation_args: EvaluationArguments,
    file_log_level: str = 'info',
) -> None:
    """Set the logging level for standard output and file."""

    # Use package logger to disable logging of other packages. Set the level to DEBUG first
    # to allow all logs from our package, and then set the level to the desired one.
    package_logger = logging.getLogger(__package__)
    coloredlogs.install(
        level=logging.DEBUG,
        logger=package_logger,
        fmt=DEFAULT_LOG_FORMAT,
    )
    package_logger.handlers[0].setLevel(level=log_levels[evaluation_args.log_level])

    # set the log file
    model_name = model_args.model_name_or_path.strip("/").split("/")[-1]
    dataset_name = dataset_args.dataset_name + (
        "_" + ",".join(dataset_args.subset_names) if dataset_args.subset_names else ""
    )
    num_shots = str(dataset_args.num_shots)
    execution_time = datetime.datetime.now().strftime(DEFAULT_DATETIME_FORMAT)
    log_filename = f"{model_name}-{dataset_name}-{num_shots}-{execution_time}"
    log_path = f"{evaluation_args.logging_dir}/{log_filename}.log"
    evaluation_results_path = f"{evaluation_args.evaluation_results_dir}/{log_filename}.json"
    dataset_args.evaluation_results_path = evaluation_results_path  # type: ignore

    # add file handler to root logger
    handler = logging.FileHandler(log_path)
    formatter = coloredlogs.BasicFormatter(fmt=DEFAULT_LOG_FORMAT)
    coloredlogs.HostNameFilter.install(handler=handler)
    handler.setLevel(level=log_levels[file_log_level])
    handler.setFormatter(formatter)
    package_logger.addHandler(handler)

    # finish logging initialization
    logger.warning(f"Saving logs to {log_path}")


def check_args(model_args, dataset_args, evaluation_args):
    r"""Check the validity of arguments.

    Args:
        model_args (ModelArguments): The global configurations.
        dataset_args (DatasetArguments): The dataset configurations.
        evaluation_args (EvaluationArguments): The evaluation configurations.
    """
    if model_args.model_name_or_path.lower() == 'gpt-3.5-turbo' and dataset_args.batch_size > 1:
        dataset_args.batch_size = 1
        warnings.warn("gpt-3.5-turbo doesn't support batch_size > 1, automatically set batch_size=1.")


def parse_argument(args=None) -> Tuple[ModelArguments, DatasetArguments, EvaluationArguments]:
    r"""Parse arguments from command line. Using `argparse` for predefined ones, and an easy mannal parser for others (saved in `kwargs`).

    Returns:
        Namespace: the parsed arguments
    """
    parser = HfArgumentParser((ModelArguments, DatasetArguments, EvaluationArguments), description="LLMBox description")
    model_args, dataset_args, evaluation_args = parser.parse_args_into_dataclasses(args)
    check_args(model_args, dataset_args, evaluation_args)
    set_logging(model_args, dataset_args, evaluation_args)

    return model_args, dataset_args, evaluation_args<|MERGE_RESOLUTION|>--- conflicted
+++ resolved
@@ -136,14 +136,12 @@
         default=1,
         help="The path number for sampling for self-consistency",
     )
-<<<<<<< HEAD
     use_pal: bool = HfArg(
         default=False,
         help=
         "Whether to use PaL(Program-aided Language Models) to solve problems. Only available for some specific datasets.",
     )
 
-=======
     evaluation_results_path: ClassVar[str] = "/dev/null"
 
     kate: bool = HfArg(default=False, aliases=["-kate"], help="Whether to use KATE")
@@ -156,7 +154,6 @@
         metadata={"choices": ['baseline', 'least_to_most', 'pal']},
     )
 
->>>>>>> 376a6e97
     def __post_init__(self):
         if ":" in self.dataset_name:
             self.dataset_name, subset_names = self.dataset_name.split(":")
