from logging import getLogger
from typing import Tuple, Dict

<<<<<<< HEAD
import numpy as np
from statistics import mode
=======
>>>>>>> 80dc2c0a
from accelerate.utils import set_seed
from torch.utils.data import DataLoader
from tqdm import tqdm

from .dataset import load_dataset
from .model import load_model
from .utils import ModelArguments, DatasetArguments, EvaluationArguments

logger = getLogger(__name__)


class Evaluator:
    r"""The class for the evaluation pipeline.
    It loads the model and dataset, and then conducts evaluation.

    Args:
        args (Namespace): The global configurations.

    Attributes:
        model (Model): Our class for model.
        dataset (Dataset): Our class for dataset.
    """

    def __init__(self, args: Tuple[ModelArguments, DatasetArguments, EvaluationArguments]):
        model_args, dataset_args, evaluation_args = args
        self.model_args = model_args
        self.dataset_args = dataset_args
        self.evaluation_args = evaluation_args

        set_seed(self.evaluation_args.seed)

        self.model = load_model(self.model_args)
        self.dataset = load_dataset(self.dataset_args, self.model)

    def evaluate(self) -> Dict[str, float]:
        r"""It conducts the evaluation on the dataset with corresponding models.
        We support two evaluation types:

            - `Ranking`, ranking several options given a context, mainly applicable for multi-choice tasks. We compute the PPL scores of each option and select the one with lowest PPL.
            - `Generation`, generating the response based on the context, applicable for most of tasks. We directly call the `generation` interface of each model or API.

        Finally, we call the `calculate_metric` to get the metric score of prediction results.
        """
        dataloader = DataLoader(
            self.dataset,
            batch_size=self.dataset_args.batch_size,
            collate_fn=lambda x: x,
            shuffle=False,
            pin_memory=True
        )

        if self.dataset.evaluation_type == 'ranking':
            call_model = self.model.get_ppl
        elif self.dataset.evaluation_type == 'generation':
            call_model = self.model.generation
        else:
            raise ValueError(
                f"We only support two evaluation types: `ranking` and `generation`, but got `{self.dataset.evaluation_type}`."
            )

        # call model
        predictions = []
        for batch in tqdm(dataloader, dynamic_ncols=True, desc="Evaluating"):
<<<<<<< HEAD
            if self.dataset.evaluation_type == 'ranking':
                results.extend(self.model.get_ppl(batch))
            elif self.dataset.evaluation_type == 'generation':
                results.extend(self.model.generation(batch))
            else:
                raise ValueError(f"We only support two evaluation types: `ranking` and `generation`.")
        assert len(results) == len(self.dataset)

        print('#' * 5, self.dataset.name, '#' * 5)

        # reshape
        reshaped_results = np.asarray(results).reshape(self.dataset_args.sample_num, -1)
        for i in range(self.dataset_args.sample_num):
            reshaped_results[i] = self.dataset.answer_cleansing(reshaped_results[i])

        transposed_results = list(map(list, zip(*reshaped_results)))
        mode_results = [mode(column) for column in transposed_results]

        scores = self.dataset.calculate_metric(mode_results)
        for key, value in scores.items():
            print("{}: {:.2f}".format(key, value))
=======
            predictions.extend(call_model(batch))

        if len(predictions) != len(dataloader):
            raise RuntimeError("The number of results should be equal to the number of samples in the dataset.")

        metric_results = self.dataset.calculate_metric(predictions)

        msg = f'Evaluation finished successfully:'
        if not isinstance(next(iter(metric_results.values())), dict):
            metric_results = {self.dataset.name: metric_results}

        for dataset_name, result in metric_results.items():
            msg += f'\n##### {dataset_name} #####'
            for key, value in result.items():
                msg += "\n{}: {:.2f}".format(key, value)

        logger.warning(msg)
        return metric_results
>>>>>>> 80dc2c0a
<|MERGE_RESOLUTION|>--- conflicted
+++ resolved
@@ -1,11 +1,7 @@
 from logging import getLogger
 from typing import Tuple, Dict
 
-<<<<<<< HEAD
-import numpy as np
 from statistics import mode
-=======
->>>>>>> 80dc2c0a
 from accelerate.utils import set_seed
 from torch.utils.data import DataLoader
 from tqdm import tqdm
@@ -69,35 +65,22 @@
         # call model
         predictions = []
         for batch in tqdm(dataloader, dynamic_ncols=True, desc="Evaluating"):
-<<<<<<< HEAD
-            if self.dataset.evaluation_type == 'ranking':
-                results.extend(self.model.get_ppl(batch))
-            elif self.dataset.evaluation_type == 'generation':
-                results.extend(self.model.generation(batch))
-            else:
-                raise ValueError(f"We only support two evaluation types: `ranking` and `generation`.")
-        assert len(results) == len(self.dataset)
+            predictions.extend(call_model(batch))
 
-        print('#' * 5, self.dataset.name, '#' * 5)
+        if len(predictions) != len(dataloader):
+            raise RuntimeError("The number of results should be equal to the number of samples in the dataset.")
 
         # reshape
-        reshaped_results = np.asarray(results).reshape(self.dataset_args.sample_num, -1)
+        # reshaped_results = np.array(predictions, dtype=object).reshape(self.dataset_args.sample_num, -1)
+        cols = len(self.dataset.evaluation_instances) // self.dataset_args.sample_num
+        reshaped_results = [predictions[i:i + cols] for i in range(0, len(predictions), cols)]
         for i in range(self.dataset_args.sample_num):
             reshaped_results[i] = self.dataset.answer_cleansing(reshaped_results[i])
 
         transposed_results = list(map(list, zip(*reshaped_results)))
         mode_results = [mode(column) for column in transposed_results]
 
-        scores = self.dataset.calculate_metric(mode_results)
-        for key, value in scores.items():
-            print("{}: {:.2f}".format(key, value))
-=======
-            predictions.extend(call_model(batch))
-
-        if len(predictions) != len(dataloader):
-            raise RuntimeError("The number of results should be equal to the number of samples in the dataset.")
-
-        metric_results = self.dataset.calculate_metric(predictions)
+        metric_results = self.dataset.calculate_metric(mode_results)
 
         msg = f'Evaluation finished successfully:'
         if not isinstance(next(iter(metric_results.values())), dict):
@@ -109,5 +92,4 @@
                 msg += "\n{}: {:.2f}".format(key, value)
 
         logger.warning(msg)
-        return metric_results
->>>>>>> 80dc2c0a
+        return metric_results