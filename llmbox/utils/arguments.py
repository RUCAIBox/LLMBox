import os
import sys
from builtins import bool
from copy import copy
from dataclasses import MISSING, dataclass
from logging import getLogger
from typing import ClassVar, Dict, List, Optional, Set, Tuple, Union

import openai
from transformers.hf_argparser import HfArg, HfArgumentParser

from ..model.enum import ANTHROPIC_MODELS, OPENAI_CHAT_MODELS, OPENAI_MODELS
from .logging import log_levels, set_logging

logger = getLogger(__name__)


def get_redacted(sensitive: Optional[str]) -> str:
    if sensitive is None:
        return ""
    middle = len(sensitive) - 12
    if middle <= 0:
        return "*" * len(sensitive)
    return sensitive[:8] + "*" * middle + sensitive[-4:]


def filter_none_repr(self):
    kwargs = {}
    redact = getattr(self, "_redact", set())
    for key, value in self.__dict__.items():
        if value is not None and not key.startswith("_"):
            kwargs[key] = value if key not in redact else get_redacted(value)
    return f"{self.__class__.__name__}({', '.join(f'{key}={value!r}' for key, value in kwargs.items())})"


@dataclass
class ModelArguments:
    model_name_or_path: str = HfArg(
        default=MISSING,
        aliases=["--model", "-m"],
        help="The model name or path, e.g., davinci-002, meta-llama/Llama-2-7b-hf, ./mymodel",
    )
    model_type: str = HfArg(
        default=None,
        help="The type of the model, which can be chosen from `base` or `instruction`.",
        metadata={"choices": ["base", "instruction"]},
    )
    device_map: str = HfArg(
        default="auto",
        help="The device map for model and data",
    )
    vllm: bool = HfArg(
        default=True,
        help="Whether to use vllm",
    )
    flash_attention: bool = HfArg(
        default=True,
        help="Whether to use flash attention",
    )
    openai_api_key: str = HfArg(
        default=None,
        help="The OpenAI API key",
    )
    anthropic_api_key: str = HfArg(
        default=None,
        help="The Anthropic API key",
    )

    tokenizer_name_or_path: str = HfArg(
        default=None, aliases=["--tokenizer"], help="The tokenizer name or path, e.g., meta-llama/Llama-2-7b-hf"
    )

    max_tokens: Optional[int] = HfArg(
        default=None,
        help="The maximum number of tokens for output generation",
    )
    max_length: Optional[int] = HfArg(
        default=None,
        help="The maximum number of tokens of model input sequence",
    )
    temperature: float = HfArg(
        default=None,
        help="The temperature for models",
    )
    top_p: float = HfArg(
        default=None,
        help="The model considers the results of the tokens with top_p probability mass.",
    )
    top_k: float = HfArg(
        default=None,
        help="The model considers the token with top_k probability.",
    )
    frequency_penalty: float = HfArg(
        default=None,
        help="Positive values penalize new tokens based on their existing frequency in the generated text, vice versa.",
    )
    repetition_penalty: float = HfArg(
        default=None,
        help="Values>1 penalize new tokens based on their existing frequency in the prompt and generated text, vice"
        " versa.",
    )
    presence_penalty: float = HfArg(
        default=None,
        help="Positive values penalize new tokens based on whether they appear in the generated text, vice versa.",
    )
    stop: Union[str, List[str]] = HfArg(
        default=None,
        help="List of strings that stop the generation when they are generated. E.g. --stop 'stop' 'sequence'",
    )
    no_repeat_ngram_size: int = HfArg(
        default=None,
        help="All ngrams of that size can only occur once.",
    )

    best_of: int = HfArg(
        default=None,
        aliases=["--num_beams"],
        help="The beam size for beam search",
    )
    length_penalty: float = HfArg(
        default=None,
        help="Positive values encourage longer sequences, vice versa. Used in beam search.",
    )
    early_stopping: Union[bool, str] = HfArg(
        default=None,
        help="Positive values encourage longer sequences, vice versa. Used in beam search.",
    )

    seed: ClassVar[int] = None  # use class variable to facilitate type hint inference

    __repr__ = filter_none_repr

    # redact sensitive information when logging with `__repr__`
    _redact = {"openai_api_key", "anthropic_api_key"}

    # simplify logging with model-specific arguments
    _model_specific_arguments: ClassVar[Dict[str, Set[str]]] = {
        "openai": {"openai_api_key"},
        "anthropic": {"anthropic_api_key"},
        "huggingface": {"device_map", "vllm", "flash_attention", "tokenizer_name_or_path"},
    }

    def is_openai_model(self) -> bool:
        return self._model_impl == "openai"

    def is_anthropic_model(self) -> bool:
        return self._model_impl == "anthropic"

    def is_huggingface_model(self) -> bool:
        return self._model_impl == "huggingface"

    def __post_init__(self):
        # set _model_impl first
        if self.model_name_or_path.lower() in OPENAI_MODELS:
            self._model_impl = "openai"
        elif self.model_name_or_path.lower() in ANTHROPIC_MODELS:
            self._model_impl = "anthropic"
        else:
            self._model_impl = "huggingface"

        # set `self.openai_api_key` and `openai.api_key` from environment variables
        if "OPENAI_API_KEY" in os.environ and self.openai_api_key is None:
            self.openai_api_key = os.environ["OPENAI_API_KEY"]
        if self.openai_api_key is not None:
            openai.api_key = self.openai_api_key
        if self.is_openai_model() and self.openai_api_key is None:
            raise ValueError(
                "OpenAI API key is required. Please set it by passing a `--openai_api_key` or through environment variable `OPENAI_API_KEY`."
            )

        # set `self.anthropic_api_key` from environment variables
        if "ANTHROPIC_API_KEY" in os.environ and self.anthropic_api_key is None:
            self.anthropic_api_key = os.environ["ANTHROPIC_API_KEY"]
        if self.is_anthropic_model() and self.anthropic_api_key is None:
            raise ValueError(
                "Anthropic API key is required. Please set it by passing a `--anthropic_api_key` or through environment variable `ANTHROPIC_API_KEY`."
            )

        if self.tokenizer_name_or_path is None:
            self.tokenizer_name_or_path = self.model_name_or_path

        if self.is_openai_model() or self.is_anthropic_model():
            self.vllm = False


@dataclass
class DatasetArguments:
    dataset_name: str = HfArg(
        default=MISSING,
        aliases=["-d", "--dataset"],
        help="The name of a dataset or the name(s) of a/several subset(s) in a dataset. Format: 'dataset'"
        " or 'dataset:subset(s)', e.g., copa, race, race:high, or wmt16:en-ro,en-fr",
    )
    subset_names: ClassVar[Set[str]] = set()
    """The name(s) of a/several subset(s) in a dataset, derived from `dataset_name` argument on initalization"""
    dataset_path: Optional[str] = HfArg(
        default=None,
        help="The path of dataset if loading from local. Supports repository cloned from huggingface or "
        "dataset saved by `save_to_disk`.",
    )

    evaluation_set: Optional[str] = HfArg(
        default=None,
        help="The set name for evaluation, supporting slice, e.g., validation, test, validation[:10]",
    )
    example_set: Optional[str] = HfArg(
        default=None,
        help="The set name for demonstration, supporting slice, e.g., train, dev, train[:10]",
    )

    system_prompt: str = HfArg(
        aliases=["-sys"],
        default="",
        help="The system prompt of the model",
    )
    instance_format: str = HfArg(
        aliases=["-fmt"],
        default="{source}{target}",
        help="The format to format the `source` and `target` for each instance",
    )

    num_shots: int = HfArg(
        aliases=["-shots"],
        default=0,
        help="The few-shot number for demonstration",
    )
    max_example_tokens: int = HfArg(
        default=1024,
        help="The maximum token number of demonstration",
    )
    batch_size: int = HfArg(
        default=1,
        aliases=["-bsz", "-b"],
        help="The evaluation batch size",
    )
    sample_num: int = HfArg(
        default=1,
        aliases=["--majority", "--consistency"],
        help="The sampling number for self-consistency",
    )

    kate: bool = HfArg(default=False, aliases=["-kate"], help="Whether to use KATE as an ICL strategy")
    globale: bool = HfArg(default=False, aliases=["-globale"], help="Whether to use GlobalE as an ICL strategy")
    ape: bool = HfArg(default=False, aliases=["-ape"], help="Whether to use APE as an ICL strategy")
    cot: str = HfArg(
        default="base",
        help="The method to prompt, eg. 'base', 'least_to_most', 'pal'. Only available for some specific datasets.",
        metadata={"choices": ["base", "least_to_most", "pal"]},
    )
<<<<<<< HEAD
    pass_at_k: int = HfArg(
        default=None,
        help="The k value for pass@k metric",
=======
    perspective_api_key: str = HfArg(
        default=None,
        help="The Perspective API key",
    )
    proxy_port: int = HfArg(
        default=None,
        help="The port of the proxy",
>>>>>>> 562529f2
    )

    # set in `set_logging` with format "{evaluation_results_dir}/{log_filename}.json"
    evaluation_results_path: ClassVar[str] = None

    __repr__ = filter_none_repr

    def __post_init__(self):
        if ":" in self.dataset_name:
            self.dataset_name, subset_names = self.dataset_name.split(":")
            self.subset_names = set(subset_names.split(","))


@dataclass
class EvaluationArguments:
    seed: int = HfArg(
        default=2023,
        help="The random seed",
    )
    logging_dir: str = HfArg(
        default="logs",
        help="The logging directory",
    )
    log_level: str = HfArg(
        default="info",
        help="Logger level to use on the main node. Possible choices are the log levels as strings: 'debug', 'info', "
        "'warning', 'error' and 'critical'",
        metadata={"choices": log_levels.keys()},
    )
    evaluation_results_dir: str = HfArg(
        default="evaluation_results",
        help="The directory to save evaluation results, which includes source"
        " and target texts, generated texts, and the references.",
    )
    dry_run: bool = HfArg(
        default=False,
        help="Test the evaluation pipeline without actually calling the model.",
    )

    __repr__ = filter_none_repr

    def __post_init__(self):
        os.makedirs(self.logging_dir, exist_ok=True)
        os.makedirs(self.evaluation_results_dir, exist_ok=True)


def check_args(model_args: ModelArguments, dataset_args: DatasetArguments, evaluation_args: EvaluationArguments):
    r"""Check the validity of arguments.

    Args:
        model_args (ModelArguments): The global configurations.
        dataset_args (DatasetArguments): The dataset configurations.
        evaluation_args (EvaluationArguments): The evaluation configurations.
    """
    model_args.seed = evaluation_args.seed
    if model_args.model_name_or_path.lower() in OPENAI_CHAT_MODELS and dataset_args.batch_size > 1:
        dataset_args.batch_size = 1
        logger.warning(
            f"OpenAI chat-based model {model_args.model_name_or_path} doesn't support batch_size > 1, automatically set batch_size to 1."
        )
    if model_args.model_name_or_path.lower() in ANTHROPIC_MODELS and dataset_args.batch_size > 1:
        dataset_args.batch_size = 1
        logger.warning(
            f"Claude model {model_args.model_name_or_path} doesn't support batch_size > 1, automatically set batch_size to 1."
        )

    if dataset_args.dataset_name == "vicuna_bench" and model_args.openai_api_key is None:
        raise ValueError(
            "OpenAI API key is required for GPTEval metrics. Please set it by passing a `--openai_api_key` or through environment variable `OPENAI_API_KEY`."
        )

    args_ignored = set()
    for model_impl, args in model_args._model_specific_arguments.items():
        if model_impl != model_args._model_impl:
            args_ignored.update(args)
    # some arguments might be shared by multiple model implementations
    args_ignored -= model_args._model_specific_arguments[model_args._model_impl]

    for arg in args_ignored:
        if hasattr(model_args, arg):
            # Ellipsis is just a placeholder that never equals to any default value of the argument
            if model_args.__dataclass_fields__[arg].hash:
                logger.warning(f"Argument `{arg}` is not supported for model `{model_args.model_name_or_path}`")
            setattr(model_args, arg, None)


def parse_argument(args=None) -> Tuple[ModelArguments, DatasetArguments, EvaluationArguments]:
    r"""Parse arguments from command line. Using `argparse` for predefined ones, and an easy mannal parser for others (saved in `kwargs`).

    Returns:
        Namespace: the parsed arguments
    """
    if args is None:
        args = copy(sys.argv[1:])
    parser = HfArgumentParser((ModelArguments, DatasetArguments, EvaluationArguments), description="LLMBox description")
    model_args, dataset_args, evaluation_args = parser.parse_args_into_dataclasses(args)
    commandline_args = {arg.lstrip('-') for arg in args if arg.startswith("-")}
    for type_args in [model_args, dataset_args, evaluation_args]:
        for name, field in type_args.__dataclass_fields__.items():
            field.hash = name in commandline_args  # borrow `hash` attribute to indicate whether the argument is set
    set_logging(model_args, dataset_args, evaluation_args)
    check_args(model_args, dataset_args, evaluation_args)

    # log arguments and environment variables
    redact_dict = {f"--{arg}": get_redacted(getattr(model_args, arg, "")) for arg in model_args._redact}
    for key, value in redact_dict.items():
        if key in args:
            args[args.index(key) + 1] = repr(value)
    logger.info("Command line arguments: {}".format(" ".join(args)))
    if "CUDA_VISIBLE_DEVICES" in os.environ:
        logger.info(f"CUDA_VISIBLE_DEVICES={os.environ['CUDA_VISIBLE_DEVICES']}")
    logger.info(evaluation_args)

    return model_args, dataset_args, evaluation_args<|MERGE_RESOLUTION|>--- conflicted
+++ resolved
@@ -247,19 +247,17 @@
         help="The method to prompt, eg. 'base', 'least_to_most', 'pal'. Only available for some specific datasets.",
         metadata={"choices": ["base", "least_to_most", "pal"]},
     )
-<<<<<<< HEAD
+    perspective_api_key: str = HfArg(
+        default=None,
+        help="The Perspective API key",
+    )
+    proxy_port: int = HfArg(
+        default=None,
+        help="The port of the proxy",
+    )
     pass_at_k: int = HfArg(
         default=None,
         help="The k value for pass@k metric",
-=======
-    perspective_api_key: str = HfArg(
-        default=None,
-        help="The Perspective API key",
-    )
-    proxy_port: int = HfArg(
-        default=None,
-        help="The port of the proxy",
->>>>>>> 562529f2
     )
 
     # set in `set_logging` with format "{evaluation_results_dir}/{log_filename}.json"
