from typing import Optional
from langcodes import Language

<<<<<<< HEAD
from llmbox.model.model import Model
from llmbox.utils import DatasetArguments


=======
>>>>>>> 719f30da
from .generation_dataset import GenerationDataset
from ..metric import Bleu


class Translation(GenerationDataset):
    """ The dataset of Wmt dataset.
    
    Example:
        subset_name: ro-en
        instance: {'translation': {'en': 'Obama welcomes Netanyahu', 'ro': 'Obama primește Netanyahu'}
        prediction: Obama receives Netanyahu 
        reference: Obama welcomes Netanyahu
    """

    evaluation_set = "test"
    example_set = "train"
    metrics = [Bleu()]
    instruction = ''
    load_args = ()
<<<<<<< HEAD
    
    def __init__(self, args: DatasetArguments, model: Model, subset_name: str | None = None):
        self.language = Language(subset_name[3:5]).language_name('en')
        super().__init__(args, model, subset_name)
        
    # def format_instance(self, instance):
    #     instance = instance['translation']
    #     if self.num_shots == 0:
    #         language = Language(self.subset_name[3:5]).language_name('en')
    #         source_text = f"Q: What is the {language} translation of {instance[self.subset_name[:2]]}\n\nA:"
    #     else:
    #         source_text = instance[self.subset_name[:2]] + ' = '
    #     target_text = instance[self.subset_name[3:5]]
    #     return dict(source=source_text, target=target_text)
=======
>>>>>>> 719f30da

    def format_instance(self, instance):
        instance = instance['translation']
        # language = Language(self.subset_name[3:5]).language_name('en')
        source_text = f'Q: What is the {self.language} translation of {instance[self.subset_name[:2]]}. A:'
        target_text = ' ' + instance[self.subset_name[3:5]]
        return dict(source=source_text, target=target_text)
    
    @staticmethod
    def post_processing(preds):
        return [pred.strip().split('\n')[0] for pred in preds]

    @property
    def references(self):
        return [instance['translation'][self.subset_name[3:]] for instance in self.evaluation_data]<|MERGE_RESOLUTION|>--- conflicted
+++ resolved
@@ -1,13 +1,9 @@
 from typing import Optional
 from langcodes import Language
 
-<<<<<<< HEAD
 from llmbox.model.model import Model
 from llmbox.utils import DatasetArguments
 
-
-=======
->>>>>>> 719f30da
 from .generation_dataset import GenerationDataset
 from ..metric import Bleu
 
@@ -27,7 +23,6 @@
     metrics = [Bleu()]
     instruction = ''
     load_args = ()
-<<<<<<< HEAD
     
     def __init__(self, args: DatasetArguments, model: Model, subset_name: str | None = None):
         self.language = Language(subset_name[3:5]).language_name('en')
@@ -42,8 +37,6 @@
     #         source_text = instance[self.subset_name[:2]] + ' = '
     #     target_text = instance[self.subset_name[3:5]]
     #     return dict(source=source_text, target=target_text)
-=======
->>>>>>> 719f30da
 
     def format_instance(self, instance):
         instance = instance['translation']
