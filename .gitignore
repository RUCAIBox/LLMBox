--- conflicted
+++ resolved
@@ -4,10 +4,7 @@
 # LLMBox
 logs/
 tests/
-<<<<<<< HEAD
-=======
 evaluation_results/
->>>>>>> 63dfd774
 
 # Byte-compiled / optimized / DLL files
 __pycache__/
